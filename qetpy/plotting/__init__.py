--- conflicted
+++ resolved
@@ -2,9 +2,4 @@
 from ._fitting_plotting import *
 from ._iv_plotting import *
 from ._noise_plotting import *
-<<<<<<< HEAD
 from ._of_nsmb_plotting import *
-from ._ibis_plotting import *
-=======
-from ._of_nsmb_plotting import *
->>>>>>> 8f0c7ce4
